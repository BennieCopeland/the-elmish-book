# Splitting Programs

In this section, we will take a detailed look into splitting an Elmish program into multiple programs. The key is that in this example, we are working with *simple* programs: without commands in the definition of `init` and `update`. Splitting Elmish programs with commands will be tackled in the next section. We will be covering a lot in this section, here is the table of contents of what is up next:

- [Splitting Programs](#splitting-programs)
    - [Counter And Text Input](#counter-and-text-input)
    - [Refactoring The State](#refactoring-the-state)
    - [Composing Dispatch Functions](#composing-dispatch-functions)
    - [Refactoring `update` and `init`:](#refactoring-update-and-init)
    - [Programs As Modules](#programs-as-modules)
    - [Bootstrapping The Application](#bootstrapping-the-application)
    - [Flow of Messages](#flow-of-messages)
    - [Modules In Separate Files](#modules-in-separate-files)

### Counter And Text Input

Consider the following application

<div style="margin-top: 40px; margin-bottom:40px; width:100%">
  <div style="margin: 0 auto; width:100%;">
    <resolved-image source="/images/scaling/multiple-simple-programs.gif" />
  </div>
</div>

This is an application that switches between two views: one for a counter with increment and decrement buttons and another view that shows an input text box which reflects the text onto a header below it when you start typing in that text input. Now, before I show you anything from the code, pause for a second and try to figure out the pieces of information that this program has to keep track of and which events are triggered from the user interface.

For the first view showing the counter, the application has to keep track of the count and have the associated "increment" and "decrement" events to change the count. As for the other input text view, the application keeps track of the text from the input and reacts when that text changes. There is also a checkbox that toggles the reflected text into uppercase mode and back. Finally, the application keeps track of information that is *irrelevant* to both the counter and input text: which view is currently shown on screen with the button that toggles the view from the counter to the input text and back.

Putting this together, we get the following `State` type that includes all these pieces in one place. You can follow along this section while reading the initial source code of this program from the repository [Zaid-Ajaj/multiple-simple-programs](https://github.com/Zaid-Ajaj/multiple-simple-programs).

The definition of the `State` is pretty straightforward:
```fsharp
type Page =
  | Counter
  | TextInput

type State =
  { Count: int
    InputText: string
    IsUpperCase: bool
    CurrentPage : Page }
```
We have the `Count` field which is used in the counter view. As for `InputText` and `IsUpper`, they are used in the text input view. Finally we have the `CurrentPage` field which is of type `Page` defined earlier that keeps track of view is currently shown on screen.

The associated `Msg` type and its cases are also straightforward:
```fsharp
type Msg =
  | Increment
  | Decrement
  | InputTextChanged of string
  | UppercaseToggled of bool
  | SwitchPage of Page
```
We have `Increment` and `Decrement` for the counter, the `InputTextChanged` and `UppercaseToggled` for the input text and finally a `SwitchPage` case for, well, switching between the counter and input text. The `update` function is implemented as follows
```fsharp
let update (msg: Msg) (state: State): State =
  match msg with
  | Increment -> { state with Count = state.Count + 1 }
  | Decrement -> { state with Count = state.Count - 1 }
  | InputTextChanged text -> { state with InputText = text }
  | UppercaseToggled upperCase -> { state with IsUpperCase = upperCase }
  | SwitchPage page -> { state with CurrentPage = page }
```
Finally the `render` function is where both views, the counter and text input view are put together by switching over the `CurrentPage` field from the state:
```fsharp {highlight: [5,6,7,8, 27, 28, 29, 30]}
let render (state: State) (dispatch: Msg -> unit) =
  match state.CurrentPage with
  | Page.Counter ->
      Html.div [
        Html.button [
          prop.text "Show Text Input"
          prop.onClick (fun _ -> dispatch (SwitchPage Page.TextInput))
        ]

        divider

        Html.button [
          prop.onClick (fun _ -> dispatch Increment)
          prop.text "Increment"
        ]

        Html.button [
          prop.onClick (fun _ -> dispatch Decrement)
          prop.text "Decrement"
        ]

        Html.h1 state.Count
      ]

  | Page.TextInput ->
      Html.div [
        Html.button [
          prop.text "Show counter"
          prop.onClick (fun _ -> dispatch (SwitchPage Page.Counter))
        ]

        divider

        Html.input [
          prop.valueOrDefault state.InputText
          prop.onChange (InputTextChanged >> dispatch)
        ]

        divider

        Html.input [
          prop.id "uppercase-checkbox"
          prop.type'.checkbox
          prop.isChecked state.IsUpperCase
          prop.onChange (UppercaseToggled >> dispatch)
        ]

        Html.label [
          prop.htmlFor "uppercase-checkbox"
          prop.text "Uppercase"
        ]

        Html.h3 (if state.IsUpperCase then state.InputText.ToUpper() else state.InputText)
      ]
```
The highlighted parts shows two buttons that dispatch the `SwitchPage` messages that causes the application to switch from the counter view to the text input and vice-versa.

At this point, you must be thinking: "Zaid, why are we going through this simple stuff, we have seen this before! Just get to the composition techniques already." The thing is, I want to show you that composing larger programs or in this case, splitting a bigger program into smaller ones, naturally arises from *refactoring* the common parts into separate type definitions and separate functions that handle these types. Let us try to refactor the counter view and text input view such that the implementation of either views is entirely separate from one another.

### Refactoring The State

As we have seen before, when the `render` function becomes too big, we split it into smaller functions. In the case of the function above, it makes sense to put the counter view as well as the text input view into separate functions, let us call them `renderCounter` and `renderTextInput` where they have the same definition as the `render` function. The `render` function passes the state, as well as the dispatch function down to these functions and you end up with the same result:
```fsharp {highlight: [1, 3, 15, 26]}
let renderCounter (state: State) (dispatch: Msg -> unit) = (*...*)

let renderInputText (state: State) (dispatch: Msg -> unit) = (*...*)

let render (state: State) (dispatch: Msg -> unit) =
  match state.CurrentPage with
  | Page.Counter ->
      Html.div [
        Html.button [
          prop.text "Show Text Input"
          prop.onClick (fun _ -> dispatch (SwitchPage Page.TextInput))
        ]

        divider
        renderCounter state dispatch
      ]

  | Page.TextInput ->
      Html.div [
        Html.button [
          prop.text "Show counter"
          prop.onClick (fun _ -> dispatch (SwitchPage Page.Counter))
        ]

        divider
        renderInputText state dispatch
      ]
```
However, these functions have a parameter of type `State` but the `renderCounter` is only using the `Count` field and `renderInputText` is using the fields `InputText` and `IsUppercase`. It doesn't make sense for `renderInputText` to have access to the `Count` field since it doesn't do anything with it. Let us refactor the code such that these functions only get the information that they actually use. We can start by putting the fields into separate records where each record holds the data required by a certain view:
```fsharp {highlight: [9, 10]}
type CounterState =
  { Count: int }

type InputTextState =
  { InputText: string
    IsUpperCase: bool }

type State =
  { Counter: CounterState
    InputText: InputTextState
    CurrentPage : Page }
```
Now the render functions for both views can have access only to the information they actually require:
```fsharp {highlight: [1, 3, 15, 26]}
let renderCounter (state: CounterState) (dispatch: Msg -> unit) = (*...*)

let renderInputText (state: InputTextState) (dispatch: Msg -> unit) = (*...*)

let render (state: State) (dispatch: Msg -> unit) =
  match state.CurrentPage with
  | Page.Counter ->
      Html.div [
        Html.button [
          prop.text "Show Text Input"
          prop.onClick (fun _ -> dispatch (SwitchPage Page.TextInput))
        ]

        divider
        renderCounter state.Counter dispatch
      ]

  | Page.TextInput ->
      Html.div [
        Html.button [
          prop.text "Show counter"
          prop.onClick (fun _ -> dispatch (SwitchPage Page.Counter))
        ]

        divider
        renderInputText state.InputText dispatch
      ]
```
But now there is another problem: the dispatch function. As things are right now, the `dispatch` function passed down to `renderCounter` and `renderInputText` is able to dispatch any `Msg` case which means that the `renderInputText` is able to dispatch `Increment` or `Decrement` events at will even though they have nothing to do with that part of the application when the input text view is being rendered on screen. Likewise, `renderCounter` should only be able to dispatch `Increment` and `Decrement`, nothing else.

We can further restrict the `Msg` type into smaller discriminated unions such that `renderCounter` and `renderInputText` can dispatch only the events that are relevant to their parts of the application:
```fsharp {highlight: [10, 11]}
type CounterMsg =
  | Increment
  | Decrement

type InputTextMsg =
  | InputTextChanged of string
  | UppercaseToggled of bool

type Msg =
  | CounterMsg of CounterMsg
  | InputTextMsg of InputTextMsg
  | SwitchPage of Page
```
Now the two smaller functions can have proper types such that they only access the data they need and can only dispatch events that are related to their data:
```fsharp
let renderCounter (state: CounterState) (dispatch: CounterMsg -> unit) = (*...*)
let renderInputText (state: InputTextState) (dispatch: InputTextMsg -> unit) = (*...*)
```

### Composing Dispatch Functions

There is a little bit of a problem. Now the smaller render functions no longer can take the `dispatch` function as input coming from the top-level `render`. Instead, the functions `renderCounter` and `renderInputText` take `CounterMsg -> unit` and `InputTextMsg -> unit` as input, respectively.

The question is, how do we make such functions when we only have the *original* function of type `Msg -> unit`? The answer is not straightforward at first glance, but it is not complicated or difficult either. It goes as follows: given an already provided dispatch function of type `Msg -> unit`, you can create *derivative* functions from it, one for the `renderCounter` and another for the `renderInputText`:
```fsharp {highlight: [3, 4, 6, 7, 18, 29]}
let render (state: State) (dispatch: Msg -> unit) =

  let counterDispatch (counterMsg: CounterMsg) : unit =
    dispatch (Msg.CounterMsg counterMsg)

  let inputTextDispatch (inputTextMsg: InputTextMsg) : unit =
    dispatch (Msg.TextInputMsg inputTextMsg)

  match state.CurrentPage with
  | Page.Counter ->
      Html.div [
        Html.button [
          prop.text "Show Text Input"
          prop.onClick (fun _ -> dispatch (SwitchPage Page.TextInput))
        ]

        divider
        renderCounter state.Counter counterDispatch
      ]

  | Page.TextInput ->
      Html.div [
        Html.button [
          prop.text "Show counter"
          prop.onClick (fun _ -> dispatch (SwitchPage Page.Counter))
        ]

        divider
        renderInputText state.InputText inputTextDispatch
      ]
```
Notice in the highlighted code above, the functions `counterDispatch` and `inputTextDispatch`. They have the types `CounterMsg -> unit` and `InputTextMsg -> unit` which is what the smaller rendering functions need.
```fsharp
let counterDispatch (counterMsg: CounterMsg) : unit =
  dispatch (Msg.CounterMsg counterMsg)

let inputTextDispatch (inputTextMsg: InputTextMsg) : unit =
  dispatch (Msg.TextInputMsg inputTextMsg)
```
Here they are again. As you can see, these functions do nothing special, they only wrap their input messages (for the child programs) into a message type of the parent program, namely from the cases `Msg.CounterMsg` and `Msg.InputTextMsg` which the original `dispatch` function understands since it takes `Msg` as input.

Actually, you will rarely ever see these composed `dispatch` functions written out in this format, most of the time the are written in-line where the smaller render functions are being called as follows:
```fsharp {highlight: [11, 22]}
let render (state: State) (dispatch: Msg -> unit) =
  match state.CurrentPage with
  | Page.Counter ->
      Html.div [
        Html.button [
          prop.text "Show Text Input"
          prop.onClick (fun _ -> dispatch (SwitchPage Page.TextInput))
        ]

        divider
        renderCounter state.Counter (fun counterMsg -> dispatch (CounterMsg counterMsg))
      ]

  | Page.TextInput ->
      Html.div [
        Html.button [
          prop.text "Show counter"
          prop.onClick (fun _ -> dispatch (SwitchPage Page.Counter))
        ]

        divider
        renderInputText state.InputText (fun inputTextMsg -> dispatch (InputTextMsg inputTextMsg))
      ]
```
These forms can be simplified even further into the format that is most commonly used in Elmish applications that uses the composition operator `>>`
```fsharp {highlight: [11, 22]}
let render (state: State) (dispatch: Msg -> unit) =
  match state.CurrentPage with
  | Page.Counter ->
      Html.div [
        Html.button [
          prop.text "Show Text Input"
          prop.onClick (fun _ -> dispatch (SwitchPage Page.TextInput))
        ]

        divider
        renderCounter state.Counter (CounterMsg >> dispatch)
      ]

  | Page.TextInput ->
      Html.div [
        Html.button [
          prop.text "Show counter"
          prop.onClick (fun _ -> dispatch (SwitchPage Page.Counter))
        ]

        divider
        renderInputText state.InputText (InputTextMsg >> dispatch)
      ]
```
It comes down to the syntax of `(ChildMsg >> dispatch)` which effectively *translates* messages from the child program message type (i.e. `CounterMsg` and `CounterMsg`) into a message type of the parent program (i.e. `Msg`) which is then `dispatch`-ed back into the dispatch loop to be handled by the `update` function and so on and so forth.

In many examples out there, this final form is shown as a first example which could prove to be quite of a head-scratcher, I know for me it was. However, once you dissect where it comes from and the reasoning behind it then it all makes sense.

### Refactoring `update` and `init`:

What happened to `update` and `init` now that we have introduced the types `CounterState`, `InputTextState` and their associated message types? Let us inspect them after an initial refactoring and see what we could do better. First of all, the `init` function:
```fsharp
let initCounter() : CounterState =
  { Count = 0 }

let initInputText() : InputTextState =
  { InputText = ""
    IsUpperCase = false }

let init() : State =
  { Counter = initCounter()
    InputText = initInputText()
    CurrentPage = Page.Counter }
```
We split the initialization of the states of the child programs into separate functions. The root `init()` function simply calls these functions to initialize the fields that hold the states of these child programs but it also initializes the data that itself keeps track of, namely the `CurrentPage` field.

When you see such piece of code, you can read it as follows: "The initial state of the parent program is made out of the initial states of the child programs along with the data that is managed by the parent program itself."

If you list the types of these initialization functions, you will see something funny:
```fsharp
val initCounter : unit -> CounterState
val initInputText : unit -> InputTextState
val init : unit -> State
```
All of these functions have `unit` as input. It makes sense the root program to have the initialization function be of type `unit -> State` because it is the "entry" program. The child programs however, will *not* necessarily have `unit` as input, in fact, it is quite often not the case. These child programs often require some data to initialize their fields with when they are rendered on screen. For example, if you have a user dashboard page, that page will be implemented as a program which will likely require a `User` as input for initialization, having a `init` signature of `User -> UserDashboardState`. We will take a look at such an example in a later section, I just wanted you to realize that the child programs do not necessarily need to follow the "standard" program definition as long as they are *composable* with their parent program.

<<<<<<< HEAD
Moving on to the `update` function, which has become a bit of a mess because of the types that were introduced earlier, let's take a look:
=======
Moving on to the `update` function, which has become a bit of a mess because of the types that were introduce earlier, let's take a look:
>>>>>>> 45cf6e2b
```fsharp
let update (msg: Msg) (state: State): State =
  match msg with
  | CounterMsg Increment ->
      let counter = { state.Counter with Count = state.Counter.Count + 1 }
      { state with Counter = counter }

  | CounterMsg Decrement ->
      let counter = { state.Counter with Count = state.Counter.Count - 1 }
      { state with Counter = counter }

  | InputTextMsg (InputTextChanged text) ->
      let inputText = { state.InputText with InputText = text }
      { state with InputText = inputText }

  | InputTextMsg (UppercaseToggled upperCase) ->
      let inputText = { state.InputText with IsUpperCase = upperCase }
      { state with InputText = inputText }

  | SwitchPage page ->
      { state with CurrentPage = page }
```
It is a mess because of the nested message definitions from `CounterMsg` and `InputTextMsg` as well as the nested records of type `CounterState` and `InputTextState` that has to be updated separately before updating the parent record of type `State`. Luckily though, it is easy to refactor the `update` function into specialized functions that update the nested records:
```fsharp {highlight: [14, 15, 18, 19]}
let updateCounter (counterMsg: CounterMsg) (counterState: CounterState) =
  match counterMsg with
  | Increment -> { counterState with Count = counterState.Count + 1 }
  | Decrement -> { counterState with Count = counterState.Count - 1 }

let updateInputText (inputTextMsg: InputTextMsg) (inputTextState: InputTextState) =
  match inputTextMsg with
  | InputTextChanged text -> { inputTextState with InputText = text }
  | UppercaseToggled upperCase -> { inputTextState with IsUpperCase = upperCase }

let update (msg: Msg) (state: State): State =
  match msg with
  | CounterMsg counterMsg ->
      let updatedCounter =  updateCounter counterMsg state.Counter
      { state with Counter = updatedCounter }

  | InputTextMsg inputTextMsg ->
      let updatedInputText = updateInputText inputTextMsg state.InputText
      { state with InputText = updatedInputText}

  | SwitchPage page ->
      { state with CurrentPage = page }
```
And there we have it! Took us a while but we now have an `init` function, an `update` function and a `render` function, all of which are specialized to deal with a part of the application that is entirely separate of other parts. This means if you were to add or remove feature from the counter view, the input text view isn't impacted in anyway and there is no risk of introducing bugs in one program when we make changes in another, except of course for the parent program that controls the data flow between the views and the switching from one into another.

### Programs As Modules

To enforce the concept that the two programs, the counter and input text, are totally separate, we can put their relevant program pieces into a *module*. In an Elmish application, we will put programs into their respective modules which expose a composable API to the outside world while hiding the small helper functions inside that module.

Let us move the pieces around and put them in modules: the counter goes into a `Counter` module and the input text goes into the `InputText` module. We will put the types for the state and messages in these modules as well so there will be no need for example to call the state of the counter as "CounterState" but rather simply `State` and refer to it from the parent as `Counter.State`. The same train of thought follows for `Counter.Msg`, `init`, `update` and `render`.

Here is the `Counter` module
```fsharp
[<RequireQualifiedAccess>]
module Counter =

  type State =
    { Count: int }

  type Msg =
    | Increment
    | Decrement

  let init() =
    { Count = 0 }

  let update (counterMsg: Msg) (counterState: State) =
    match counterMsg with
    | Increment -> { counterState with Count = counterState.Count + 1 }
    | Decrement -> { counterState with Count = counterState.Count - 1 }

  let render (state: State) (dispatch: Msg -> unit) =
    Html.div [
      Html.button [
        prop.onClick (fun _ -> dispatch Increment)
        prop.text "Increment"
      ]
      Html.button [
        prop.onClick (fun _ -> dispatch Decrement)
        prop.text "Decrement"
      ]
      Html.h1 state.Count
    ]
```
As simple as that, this `Counter` module is a self-contained program exposing all the required parts to become composable with a parent program as we will see in a bit. Notice the `RequireQualifiedAccess` attribute added to the module to simplify API discoverability and know which function is coming from which module.

The same logic follows for the `InputText` module:

```fsharp
[<RequireQualifiedAccess>]
module InputText =

  type State =
    { InputText: string
      IsUpperCase: bool }

  type Msg =
    | InputTextChanged of string
    | UppercaseToggled of bool

  let init() =
    { InputText = ""
      IsUpperCase = false }

  let update (inputTextMsg: Msg) (inputTextState: State) =
    match inputTextMsg with
    | InputTextChanged text -> { inputTextState with InputText = text }
    | UppercaseToggled upperCase -> { inputTextState with IsUpperCase = upperCase }

  let render (state: State) (dispatch: Msg -> unit) =
    Html.div [
      Html.input [
        prop.valueOrDefault state.InputText
        prop.onChange (InputTextChanged >> dispatch)
      ]
      divider
      Html.input [
        prop.id "uppercase-checkbox"
        prop.type'.checkbox
        prop.isChecked state.IsUpperCase
        prop.onChange (UppercaseToggled >> dispatch)
      ]
      Html.label [
        prop.htmlFor "uppercase-checkbox"
        prop.text "Uppercase"
      ]
      Html.h3 (if state.IsUpperCase then state.InputText.ToUpper() else state.InputText)
    ]
```
Again, the module `InputText` is written such that it contains all the pieces required for an Elmish program. Of course, these pieces don't do anything on their own unless the outside world - the parent program - consumes them and puts the pieces together: composing the lego blocks into bigger pieces. This is the responsibility of the parent program which I will call `App`:
```fsharp
[<RequireQualifiedAccess>]
module App =

  [<RequireQualifiedAccess>]
  type Page =
    | Counter
    | TextInput


  type State =
    { Counter: Counter.State
      InputText: InputText.State
      CurrentPage : Page }

  type Msg =
    | CounterMsg of Counter.Msg
    | InputTextMsg of InputText.Msg
    | SwitchPage of Page

  let init() =
    { Counter = Counter.init()
      InputText = InputText.init()
      CurrentPage = Page.Counter }

  let update (msg: Msg) (state: State): State =
    match msg with
    | CounterMsg counterMsg ->
        let updatedCounter =  Counter.update counterMsg state.Counter
        { state with Counter = updatedCounter }

    | InputTextMsg inputTextMsg ->
        let updatedInputText = InputText.update inputTextMsg state.InputText
        { state with InputText = updatedInputText}

    | SwitchPage page ->
        { state with CurrentPage = page }

  let render (state: State) (dispatch: Msg -> unit) =
    match state.CurrentPage with
    | Page.Counter ->
        Html.div [
          Html.button [
            prop.text "Show Text Input"
            prop.onClick (fun _ -> dispatch (SwitchPage Page.TextInput))
          ]

          divider
          Counter.render state.Counter (CounterMsg >> dispatch)
        ]

    | Page.TextInput ->
        Html.div [
          Html.button [
            prop.text "Show counter"
            prop.onClick (fun _ -> dispatch (SwitchPage Page.Counter))
          ]

          divider
          InputText.render state.InputText (InputTextMsg >> dispatch)
        ]
```
The `App` module is the "outside" world of the other Elmish modules and it consumes the functions and types from these child modules/programs *without* knowing anything about their implementation, which is a key concept of modularity in Elmish applications: if you were to add more features in either modules, `Counter` or `InputText`, there would be no required changes from the consumer `App` module point of view.

### Bootstrapping The Application

Finally, since we now have a single root program that composes other programs. We can set this root `App` program into motion by bootstrapping it using the `Program` module from the `Elmish` namespace:
```fsharp
Program.mkSimple App.init App.update App.render
|> Program.withReactSynchronous "elmish-app"
|> Program.run
```

### Flow of Messages

There is quite a level of indirection when composing smaller programs into bigger ones and it might give the feeling that the smaller programs kind of have their own life-cycle as a standalone program. This is of course not the case because you can see the child programs as just a bunch of smaller "helper" functions of the main and only program that is bootstrapped at the entry of the application.

Take for example what happens when you click the "Increment" button while the counter view is on screen. An `Increment` event is dispatched, but that event is of type `Counter.Msg`, not `App.Msg` that is then *wrapped* into a message of type `App.Msg` from the counter dispatcher `(CounterMsg >> dispatch)` because the Elmish dispatch loop only understands messages of the type from the top-level bootstrapped program: the `App` program.

To put in a timeline, this is what happens:
 - Button "Increment" clicked
 - `Increment` message is dispatched using the Counter dispatcher `(CounterMsg >> dispatch)`
 - `Increment` is wrapped into `CounterMsg` (top-level `Msg` type) and it called by the top-level `dispatch` function.
 - `App.update` is called with message `CounterMsg Increment`
 - `App.update` *unwraps* the `Increment` event from the `CounterMsg` by means of pattern matching and *passes it down* to `Counter.update` to compute the next state of the counter
 - The updated counter state is then used to update the `Counter` field of the state from the main program
 - Application re-renders


### Modules In Separate Files

As the final touch, we will put the Elmish modules inside different F# files to make up the application. This way, many developers can work on different files at the same time and it keeps the project neat and tidy. Of course, order matters in F# projects, so you have to put parent modules *after* the child modules so that the parent modules can reference the types and functions from the child programs.

In this example, we have three modules that contain Elmish programs: `Counter`, `InputText` and `App`.

I haven't mentioned it, but I have used a helper value called `divider`:
```fsharp
let divider =
  Html.div [
    prop.style [ style.margin 10 ]
  ]
```
This value is used both in `InputText` and `App` so I will put it inside a `Common` module that is present *before* the modules that reference it. Finally, there will be a `Main` module that bootstraps the application by referencing the top-level program definition from `App`.

The files end up in the following order:
```
Project
  | -- Common.fs
  | -- Counter.fs
  | -- InputText.fs
  | -- App.fs
  | -- Main.fs
```

You can the source code of the finished result in the repository [Zaid-Ajaj/multiple-simple-programs-finished](https://github.com/Zaid-Ajaj/multiple-simple-programs-finished). Take a second and compare it with the project structure we started with in [Zaid-Ajaj/multiple-simple-programs](https://github.com/Zaid-Ajaj/multiple-simple-programs).

That's it for this section, next up we look into integrating commands while wiring up child programs with parent ones.<|MERGE_RESOLUTION|>--- conflicted
+++ resolved
@@ -352,11 +352,7 @@
 ```
 All of these functions have `unit` as input. It makes sense the root program to have the initialization function be of type `unit -> State` because it is the "entry" program. The child programs however, will *not* necessarily have `unit` as input, in fact, it is quite often not the case. These child programs often require some data to initialize their fields with when they are rendered on screen. For example, if you have a user dashboard page, that page will be implemented as a program which will likely require a `User` as input for initialization, having a `init` signature of `User -> UserDashboardState`. We will take a look at such an example in a later section, I just wanted you to realize that the child programs do not necessarily need to follow the "standard" program definition as long as they are *composable* with their parent program.
 
-<<<<<<< HEAD
 Moving on to the `update` function, which has become a bit of a mess because of the types that were introduced earlier, let's take a look:
-=======
-Moving on to the `update` function, which has become a bit of a mess because of the types that were introduce earlier, let's take a look:
->>>>>>> 45cf6e2b
 ```fsharp
 let update (msg: Msg) (state: State): State =
   match msg with
