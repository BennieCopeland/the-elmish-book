--- conflicted
+++ resolved
@@ -124,11 +124,7 @@
     ]
 ]
 ```
-<<<<<<< HEAD
 I will let you study the rest of the render function on your own, there isn't much worth noting except for the fact that we are using [Bulma](https://bulma.io) classes for styling.
-=======
-I will let you study the rest of the render function on your own, there isn't much worth noting except for the fact that we are sing [Bulma](https://bulma.io) classes for styling.
->>>>>>> 45cf6e2b
 
 ### Modelling The Home Page
 
